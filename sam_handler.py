import re
import os
import subprocess
import logging
import Utility
from enum import IntEnum

# Matches 1+ occurrences of a number, followed by a letter from {MIDNSHPX=}
CIGAR_RE = re.compile('[0-9]+[MIDNSHPX=]')
SEQ_PAD_CHAR = '-'
QUAL_PAD_CHAR = '!'     # This is the ASCII character for the lowest PHRED quality score
NEWICK_NAME_RE = re.compile('[:;\-\(\)\[\]]')
NUCL_RE = re.compile('[^nN\-]')
LOGGER = logging.getLogger(__name__)


class SamFlag (IntEnum):
    IS_PAIRED =                0x001
    IS_MAPPED_IN_PROPER_PAIR = 0x002
    IS_UNMAPPED =              0x004
    IS_MATE_UNMAPPED =         0x008
    IS_REVERSE =               0x010
    IS_MATE_REVERSE =          0x020
    IS_FIRST =                 0x040
    IS_SECOND =                0x080
    IS_SECONDARY_ALIGNMENT =   0x100
    IS_FAILED =                0x200
    IS_DUPLICATE =             0x400
    IS_CHIMERIC_ALIGNMENT =    0x800


# TODO:  handle X, =, P, N
def apply_cigar (cigar, seq, qual):
    """
    Parse SAM CIGAR and apply to the SAM nucleotide sequence.
    Do not remove soft clipped sequences in case they contain valid polymorphisms.
    If the bases have low quality, they can be removed using merge_pairs()

    Input: cigar, sequence, and quality string from SAM.
    Output: sequence with CIGAR incorporated + new quality string
    """

    newseq = ''
    newqual = ''
    tokens = CIGAR_RE.findall(cigar)
    if len(tokens) == 0:
        return None, None


    left = 0
    for token in tokens:
        length = int(token[:-1])

        # Matching sequence: carry it over
        if token[-1] == 'M' or token[-1] == 'S':
            newseq += seq[left:(left+length)]
            newqual += qual[left:(left+length)]
            left += length

        # Deletion relative to reference: pad with gaps
        elif token[-1] == 'D':
            newseq += '-'*length
            newqual += ' '*length 		# Assign fake placeholder score (Q=-1)

        # Insertion relative to reference:
        elif token[-1] == 'I':
            # TODO:  handle inserts
            # newseq += seq[left:(left+length)]
            # newqual += qual[left:(left+length)]
            left += length
            continue

        else:
            raise Exception("Unable to handle CIGAR token: {} - quitting".format(token))

    return newseq, newqual


# TODO:  handle reverse complemented reads
# TODO:  handle reads where the insertsize is crappy
# TODO:  handle mate-pair vs paired-end
# TODO:  handle when reads align to multiple locations in genome
def merge_pairs (seq1, seq2, qual1, qual2, q_cutoff=10, minimum_q_delta=5):
    """
    Merge two sequences that overlap over some portion (paired-end
    reads).  Using the positional information in the SAM file, we will
    know where the sequences lie relative to one another.  In the case
    that the base in one read has no complement in the other read
    (in partial overlap region), take that base at face value.
    """

    mseq = ''

    # We swap the contents of the sequences so that seq2 is always the longest
    # so that when we iterate through the sequences, we don't run out of sequence before comparing the other
    if len(seq1) > len(seq2):
        seq1, seq2 = seq2, seq1
        qual1, qual2 = qual2, qual1 # FIXME: quality strings must be concordant

    for i, c2 in enumerate(seq2):

        # FIXME: Track the q-score of each base at each position
        q2 = ord(qual2[i])-33

        if i < len(seq1):

            c1 = seq1[i]
            q1 = ord(qual1[i])-33

            # NOT SURE IF THESE NEXT 3 CASES MAKE SENSE
            if q1 is None and q2 is None:
                mseq += 'N'

            elif q2 is None and q1 is not None and q1 > q_cutoff:
                mseq += seq1[i]

            elif q1 is None and q2 is not None and q2 > q_cutoff:
                mseq += seq2[i]

            # Reads agree (does not matter if sufficient confidence)
            elif c1 == c2:  # Gaps are NOT N-censored
                mseq += c1

            # Reads disagree but both have too similar a confidence
            elif abs(q2-q1) < minimum_q_delta:
                mseq += 'N'

            # Sequences disagree with differing confidence: take the high confidence
            elif q1 > q2 and q1 > q_cutoff:
                mseq += c1

            elif q2 > q1 and q2 > q_cutoff:
                mseq += c2

            # Not sure if I've missed any cases - for now, drop these cases....
            else:
                mseq += 'N'

        else:
            if q2 > q_cutoff:
                mseq += c2
            else:
                mseq += 'N'

    return mseq


def get_padded_seq_from_cigar(pos, cigar, seq, qual, flag, rname, ref_len):
    """
    Returns the padded sequence from the cigar, with soft-clipped bases removed.
    Left Pads with '-' up to pos.
    Right pads with '-' until the end of the reference.
    :param ref_len:
    TODO:  handle indels!!!

    :param int pos : pos field from SAM.  1-based position with respect to the reference.
    :param str cigar:  cigar field from SAM
    :param str seq : sequence field from SAM
    :param str qual : qual field from SAM
    :param str rname : rname field from SAM
    :param str ref_fasta_filename : full filepath to reference fasta file
    :rtype list : [left-padded sequence with soft-clips removed, left-padded quality sequence with soft-clips removed]

    """

<<<<<<< HEAD
    formatted_seq, formatted_qual = apply_cigar(cigar, seq, qual)
    ref2len = Utility.get_seq2len(fasta_filename=ref_fasta_filename)
=======
    shift, formatted_seq, formatted_qual = apply_cigar(cigar, seq, qual)

>>>>>>> 191fd4cf

    left_pad_len = pos - 1
    right_pad_len = ref_len - left_pad_len - len(formatted_seq)
    # TODO:  hack - We hard cut sequences if they extend past the reference boundaries.  Don't do this.
    # This hack is in place so that we don't have to worry about MSA alignments
    if right_pad_len < 0:
        formatted_seq = formatted_seq[:right_pad_len]
        formatted_qual = formatted_qual[:right_pad_len]
        right_pad_len = 0

    padded_seq = (SEQ_PAD_CHAR * left_pad_len) + formatted_seq + (SEQ_PAD_CHAR * right_pad_len)
    padded_qual = (QUAL_PAD_CHAR * left_pad_len) + formatted_qual + (QUAL_PAD_CHAR*right_pad_len)



    if len(padded_seq) != ref_len:
        raise Exception("len(padded_seq)=" + str(len(padded_seq)) + " ref2len[rname]=" + str(ref_len))

    return [padded_seq, padded_qual]


def create_msa_fasta_from_sam(sam_filename, ref, ref_len, out_fasta_filename, mapping_cutoff, read_qual_cutoff,
                              max_prop_N):
    """
    Parse SAM file contents for query-ref aligned sequences.
    Does pseudo multiple sequence alignment on all the query sequences and reference.
    :param ref:
    TODO:  handle inserts.  Right now, all inserts are squelched so that there is multiple sequence alignment.
    For paired-end reads, merges the reads into a single sequence with gaps with respect to the reference.
    TODO:  handle mate pairs.
    Writes the MSA sequences to out_fasta_filename.  Specifies the 1-based start and end position of the unpadded sequence in the header.
    TODO: handle hypens, colons, semicolons in name
    From Newick format:   name can be any string of printable characters except blanks, colons, semicolons, parentheses, and square brackets.

    ASSUMES:  mates from same read are ordered together in the file, with the first mate occuring first
    TODO:  do not assume order

    Only takes the primary alignment.

    :param str sam_filename: full path to sam file
    :param float mapping_cutoff:  Ignore alignments with mapping quality lower than the cutoff.
    :param int read_qual_cutoff: When merging overlapping paired-end reads, ignore mate with read quality lower than the cutoff.
    :param float max_prop_N:  Do not output sequences with proportion of N higher than the cutoff
    :param str out_fasta_filename: full path of fasta file to write to.  Will completely overwite file.
    """

    LOGGER.debug("sam_filename=" + sam_filename + " out_fasta_filename=" + out_fasta_filename)
    with open(sam_filename, 'r') as sam_fh, open(out_fasta_filename, 'w') as out_fasta_fh:
        lines = sam_fh.readlines()

        if not lines:
            LOGGER.warn("Empty intput SAM file " + sam_filename)

        # Skip top SAM header lines
        for start, line in enumerate(lines):
            if not line.startswith('@'):
                break

        i = start  # Keep track of the current line so that we can come back after traversing forward for mates
        while i < len(lines):
            qname, flag, refname, pos, mapq, cigar, rnext, pnext, tlen, seq, qual = lines[i].rstrip().split('\t')[:11]
            i += 1

            if not refname == ref:
                continue

            # If read failed to map or has poor mapping quality, skip it
            # Be careful!  The refname is only set to '*' and pos is only set to '0'
            #   if all reads in the mate pair are unmapped.
            # If the mate is mapped, but this read is not, the refname and pos will be set to the mate's reference hit.
            # From SAM specs:
            # "For a unmapped paired-end or mate-pair read whose mate is mapped, the unmapped read
            #   should have RNAME and POS identical to its mate"
            if (SamFlag.IS_UNMAPPED.value & int(flag) or SamFlag.IS_SECONDARY_ALIGNMENT & int(flag) or
                    refname == '*' or cigar == '*' or int(pos) == 0 or int(mapq) < mapping_cutoff):
                continue


            padded_seq1, padded_qual1 = get_padded_seq_from_cigar(pos=int(pos), cigar=cigar, seq=seq, qual=qual,
                                                                  flag=flag, rname=refname, ref_len=ref_len)

            padded_seq2 = ''
            padded_qual2 = ''
            qname2 = qname
            if not SamFlag.IS_MATE_UNMAPPED & int(flag):
                while i < len(lines) and padded_seq2 == '' and qname2 == qname:
                    # Look ahead in the SAM for matching read
                    qname2, flag2, refname2, pos2, mapq2, cigar2, rnext2, pnext2, tlen2, seq2, qual2 = lines[i].rstrip().split('\t')[:11]
                    i += 1

                    if not refname2 == ref:
                        continue

                    # If not the 2nd mate, failed to map, or is secondary alignment, then skip it
                    if (not qname2 == qname or
                            SamFlag.IS_UNMAPPED & int(flag2) or SamFlag.IS_SECONDARY_ALIGNMENT & int(flag2) or
                            refname2 == '*' or cigar2 == '*' or int(pos2) == 0 or int(mapq2) < mapping_cutoff):
                        continue

                    padded_seq2, padded_qual2 = get_padded_seq_from_cigar(pos=int(pos2), cigar=cigar2, seq=seq2,
                                                                          qual=qual2, flag=flag2, rname=refname2,
                                                                          ref_len=ref_len)

            if padded_seq1 or padded_seq2:
                # merge mates into one padded sequence
                # We merge because we expect the pairs to overlap and the overlap gives us confidence on the bases
                # TODO:  this doesn't always apply to other people's pipelines.  We should change this.
                mseq = merge_pairs(padded_seq1, padded_seq2, padded_qual1, padded_qual2, read_qual_cutoff)

                # Sequence must not have too many censored bases
                if mseq.count('N') / float(len(mseq)) <= max_prop_N:
                    # Write multiple-sequence-aligned merged read to file using the name of the first mate
                    # Newick tree formats don't like special characters.  Convert them to underscores.
                    newick_nice_qname = re.sub(pattern=NEWICK_NAME_RE, repl='_', string=qname)
                    # find first character that is not n, N, or a gap -
                    start_pos_1based = re.search(NUCL_RE, mseq).start() + 1
                    # find last character that is not n, N, or a gap
                    end_pos_1based = len(mseq) - re.search(NUCL_RE, mseq[::-1]).start() - 1
                    out_fasta_fh.write(">" + newick_nice_qname + " " + str(start_pos_1based) + " " + str(end_pos_1based) + "\n")
                    out_fasta_fh.write(mseq + "\n")





def samBitFlag(flag):
    """


    :rtype dict  {str: bool}:  dict of whether the label applies to the given flag
    :param flag int:  flag field from sam file as int

    Interpret bitwise flag in SAM field as follows:

    Flag	Chr	Description
    =============================================================
    0x0001	p	the read is paired in sequencing
    0x0002	P	the read is mapped in a proper pair
    0x0004	u	the query sequence itself is unmapped
    0x0008	U	the mate is unmapped
    0x0010	r	strand of the query (1 for reverse)
    0x0020	R	strand of the mate
    0x0040	1	the read is the first read in a pair
    0x0080	2	the read is the second read in a pair
    0x0100	s	the alignment is not primary
    0x0200	f	the read fails platform/vendor quality checks
    0x0400	d	the read is either a PCR or an optical duplicate
    0x0800      the alignment is part of a chimeric alignment
    """
    labels = ['is_paired', 'is_mapped_in_proper_pair', 'is_unmapped', 'mate_is_unmapped',
              'is_reverse', 'mate_is_reverse', 'is_first', 'is_second', 'is_secondary_alignment',
              'is_failed', 'is_duplicate']


    binstr = bin(int(flag)).replace('0b', '')
    # flip the string
    binstr = binstr[::-1]
    # if binstr length is shorter than 11, pad the right with zeroes
    for i in range(len(binstr), 11):
        binstr += '0'

    bitflags = list(binstr)
    res = {}
    for i, bit in enumerate(bitflags):
        res.update({labels[i]: bool(int(bit))})

    return res


def create_depth_file_from_bam (bam_filename):
    """
    Gets the coverage from samtools depth.
    Creates a samtools per-base depth file with the same name as bam_filename but appended with ".depth".

    TODO: what to do with STDERR

    :param str bam_filename:  full path to sorted and indexed bam file
    :raise subprocess.CalledProcessError
    :rtype str : returns full filepath to depth file
    """

    import subprocess

    # Get per-base depth
    depth_filename = bam_filename + ".depth"
    with open(depth_filename, 'w') as depth_fh:
        subprocess.check_call(['samtools', 'depth', bam_filename], stdout=depth_fh, shell=False)
    return depth_filename


def sam_to_sort_bam(sam_filename, ref_filename):
    """
    Creates index of reference.  This creates a <ref_filename>.fai file.
    Converts sam to bam file sorted by coordinates.  This creates a <sam_filename prefix>.bam and <sam filename prefix>.bam.sort files.
    Creates index of sorted bam.  This creates a <bam_filename>.index file.
    Pipes STDERR to STDOUT.
    Uses default samtools from PATH environment variable.

    :rtype str : full filepath to sorted, indexed bam  file
    :param str sam_filename: full filepath to sam alignment file
    :param str ref_filename:  full filepath to reference fasta
    """

    sam_filename_prefix, file_suffix = os.path.splitext(sam_filename)
    bam_filename = sam_filename_prefix + ".bam"

    # index reference
    index_ref_filename = ref_filename + ".fai"
    subprocess.check_call(['samtools', 'faidx', ref_filename], stderr=subprocess.STDOUT, shell=False)

    # convert sam to bam
    subprocess.check_call(['samtools', 'view', '-Sb', '-o', bam_filename, sam_filename],
                          stderr=subprocess.STDOUT, shell=False)

    # Sort the bam file by leftmost position on the reference assembly.  Required for samtools depth.
    sorted_bam_filename = bam_filename + ".sort"
    subprocess.check_call(['samtools', 'sort', '-f', bam_filename, sorted_bam_filename], stderr=subprocess.STDOUT, shell=False)

    # index sorted bam file
    subprocess.check_call(['samtools', 'index', sorted_bam_filename, ], stderr=subprocess.STDOUT, shell=False)

    return sorted_bam_filename


def get_ave_coverage_from_bam (bam_filename, ref, pos_start, pos_end):
    """
    If the depth file does not exist, then create one.
    Reads the depth file and returns average coverage in the specified region.

    :param str bam_filename: full path to bam file of alignments against the ref
    :param str ref: name of reference sequence to get coverage for
    :param int pos_start: region starting position, 1-based
    :param int pos_end: region ending position, 1-based
    :rtype float : average per-base coverage for the specified reference and region.
    """
    import os

    depth_filename = bam_filename + ".depth"
    if not os.path.isfile(depth_filename) or os.path.getsize(depth_filename) <= 0:
        create_depth_file_from_bam(bam_filename)

    total_coverage = 0
    with open(depth_filename, 'r') as depth_fh:
        for line in depth_fh:
            # Output of samtools depth:
            # <reference>   <position>  <depth>
            line_ref, line_pos, line_depth = line.rstrip().split('\t')
            if line_ref == ref and int(line_pos) >= pos_start and int(line_pos) <= pos_end:
                total_coverage += int(line_depth)

    ave_coverage = round(float(total_coverage) / (pos_end - pos_start + 1), 0)
    return ave_coverage<|MERGE_RESOLUTION|>--- conflicted
+++ resolved
@@ -163,13 +163,8 @@
 
     """
 
-<<<<<<< HEAD
     formatted_seq, formatted_qual = apply_cigar(cigar, seq, qual)
-    ref2len = Utility.get_seq2len(fasta_filename=ref_fasta_filename)
-=======
-    shift, formatted_seq, formatted_qual = apply_cigar(cigar, seq, qual)
-
->>>>>>> 191fd4cf
+
 
     left_pad_len = pos - 1
     right_pad_len = ref_len - left_pad_len - len(formatted_seq)
